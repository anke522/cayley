// Copyright 2014 The Cayley Authors. All rights reserved.
//
// Licensed under the Apache License, Version 2.0 (the "License");
// you may not use this file except in compliance with the License.
// You may obtain a copy of the License at
//
//     http://www.apache.org/licenses/LICENSE-2.0
//
// Unless required by applicable law or agreed to in writing, software
// distributed under the License is distributed on an "AS IS" BASIS,
// WITHOUT WARRANTIES OR CONDITIONS OF ANY KIND, either express or implied.
// See the License for the specific language governing permissions and
// limitations under the License.

package gremlin

import (
	"strconv"

	"github.com/barakmich/glog"
	"github.com/robertkrimen/otto"

	"github.com/google/cayley/graph"
	"github.com/google/cayley/graph/iterator"
	"github.com/google/cayley/quad"
)

func propertiesOf(obj *otto.Object, name string) []string {
	val, _ := obj.Get(name)
	if val.IsUndefined() {
		return nil
	}
	export, _ := val.Export()
	return export.([]string)
}

func buildIteratorTree(obj *otto.Object, qs graph.QuadStore) graph.Iterator {
	if !isVertexChain(obj) {
		return iterator.NewNull()
	}
	return buildIteratorTreeHelper(obj, qs, iterator.NewNull())
}

func stringsFrom(obj *otto.Object) []string {
	var output []string
	lengthValue, _ := obj.Get("length")
	length, _ := lengthValue.ToInteger()
	ulength := uint32(length)
	for i := uint32(0); i < ulength; i++ {
		name := strconv.FormatInt(int64(i), 10)
		value, err := obj.Get(name)
		if err != nil || !value.IsString() {
			continue
		}
		output = append(output, value.String())
	}
	return output
}

func buildIteratorFromValue(val otto.Value, qs graph.QuadStore) graph.Iterator {
	if val.IsNull() || val.IsUndefined() {
		return qs.NodesAllIterator()
	}
	if val.IsPrimitive() {
		thing, _ := val.Export()
		switch v := thing.(type) {
		case string:
			it := qs.FixedIterator()
			it.Add(qs.ValueOf(v))
			return it
		default:
			glog.Errorln("Trying to build unknown primitive value.")
		}
	}
	switch val.Class() {
	case "Object":
		return buildIteratorTree(val.Object(), qs)
	case "Array":
		// Had better be an array of strings
		strings := stringsFrom(val.Object())
		it := qs.FixedIterator()
		for _, x := range strings {
			it.Add(qs.ValueOf(x))
		}
		return it
	case "Number":
		fallthrough
	case "Boolean":
		fallthrough
	case "Date":
		fallthrough
	case "String":
		it := qs.FixedIterator()
		it.Add(qs.ValueOf(val.String()))
		return it
	default:
		glog.Errorln("Trying to handle unsupported Javascript value.")
		return iterator.NewNull()
	}
}

func buildInOutIterator(obj *otto.Object, qs graph.QuadStore, base graph.Iterator, isReverse bool) graph.Iterator {
	argList, _ := obj.Get("_gremlin_values")
	if argList.Class() != "GoArray" {
		glog.Errorln("How is arglist not an array? Return nothing.", argList.Class())
		return iterator.NewNull()
	}
	argArray := argList.Object()
	lengthVal, _ := argArray.Get("length")
	length, _ := lengthVal.ToInteger()
	var predicateNodeIterator graph.Iterator
	if length == 0 {
		predicateNodeIterator = qs.NodesAllIterator()
	} else {
		zero, _ := argArray.Get("0")
		predicateNodeIterator = buildIteratorFromValue(zero, qs)
	}
	if length >= 2 {
		var tags []string
		one, _ := argArray.Get("1")
		if one.IsString() {
			tags = append(tags, one.String())
		} else if one.Class() == "Array" {
			tags = stringsFrom(one.Object())
		}
		for _, tag := range tags {
			predicateNodeIterator.Tagger().Add(tag)
		}
	}

	in, out := quad.Subject, quad.Object
	if isReverse {
		in, out = out, in
	}
	lto := iterator.NewLinksTo(qs, base, in)
	and := iterator.NewAnd()
	and.AddSubIterator(iterator.NewLinksTo(qs, predicateNodeIterator, quad.Predicate))
	and.AddSubIterator(lto)
	return iterator.NewHasA(qs, and, out)
}

func buildIteratorTreeHelper(obj *otto.Object, qs graph.QuadStore, base graph.Iterator) graph.Iterator {
	it := base

	// TODO: Better error handling
	var subIt graph.Iterator
	if prev, _ := obj.Get("_gremlin_prev"); !prev.IsObject() {
		subIt = base
	} else {
		subIt = buildIteratorTreeHelper(prev.Object(), qs, base)
	}

	stringArgs := propertiesOf(obj, "string_args")
	val, _ := obj.Get("_gremlin_type")
	switch val.String() {
	case "vertex":
		if len(stringArgs) == 0 {
			it = qs.NodesAllIterator()
		} else {
			fixed := qs.FixedIterator()
			for _, name := range stringArgs {
				fixed.Add(qs.ValueOf(name))
			}
			it = fixed
		}
	case "tag":
		it = subIt
		for _, tag := range stringArgs {
			it.Tagger().Add(tag)
		}
	case "save":
		all := qs.NodesAllIterator()
		if len(stringArgs) > 2 || len(stringArgs) == 0 {
			return iterator.NewNull()
		}
		if len(stringArgs) == 2 {
			all.Tagger().Add(stringArgs[1])
		} else {
			all.Tagger().Add(stringArgs[0])
		}
		predFixed := qs.FixedIterator()
		predFixed.Add(qs.ValueOf(stringArgs[0]))
		subAnd := iterator.NewAnd()
		subAnd.AddSubIterator(iterator.NewLinksTo(qs, predFixed, quad.Predicate))
		subAnd.AddSubIterator(iterator.NewLinksTo(qs, all, quad.Object))
		hasa := iterator.NewHasA(qs, subAnd, quad.Subject)
		and := iterator.NewAnd()
		and.AddSubIterator(hasa)
		and.AddSubIterator(subIt)
		it = and
	case "saver":
		all := qs.NodesAllIterator()
		if len(stringArgs) > 2 || len(stringArgs) == 0 {
			return iterator.NewNull()
		}
		if len(stringArgs) == 2 {
			all.Tagger().Add(stringArgs[1])
		} else {
			all.Tagger().Add(stringArgs[0])
		}
		predFixed := qs.FixedIterator()
		predFixed.Add(qs.ValueOf(stringArgs[0]))
		subAnd := iterator.NewAnd()
		subAnd.AddSubIterator(iterator.NewLinksTo(qs, predFixed, quad.Predicate))
		subAnd.AddSubIterator(iterator.NewLinksTo(qs, all, quad.Subject))
		hasa := iterator.NewHasA(qs, subAnd, quad.Object)
		and := iterator.NewAnd()
		and.AddSubIterator(hasa)
		and.AddSubIterator(subIt)
		it = and
	case "has":
		fixed := qs.FixedIterator()
		if len(stringArgs) < 2 {
			return iterator.NewNull()
		}
		for _, name := range stringArgs[1:] {
			fixed.Add(qs.ValueOf(name))
		}
		predFixed := qs.FixedIterator()
		predFixed.Add(qs.ValueOf(stringArgs[0]))
		subAnd := iterator.NewAnd()
		subAnd.AddSubIterator(iterator.NewLinksTo(qs, predFixed, quad.Predicate))
		subAnd.AddSubIterator(iterator.NewLinksTo(qs, fixed, quad.Object))
		hasa := iterator.NewHasA(qs, subAnd, quad.Subject)
		and := iterator.NewAnd()
		and.AddSubIterator(hasa)
		and.AddSubIterator(subIt)
		it = and
	case "morphism":
		it = base
	case "and":
		arg, _ := obj.Get("_gremlin_values")
		firstArg, _ := arg.Object().Get("0")
		if !isVertexChain(firstArg.Object()) {
			return iterator.NewNull()
		}
		argIt := buildIteratorTree(firstArg.Object(), qs)

		and := iterator.NewAnd()
		and.AddSubIterator(subIt)
		and.AddSubIterator(argIt)
		it = and
	case "back":
		arg, _ := obj.Get("_gremlin_back_chain")
		argIt := buildIteratorTree(arg.Object(), qs)
		and := iterator.NewAnd()
		and.AddSubIterator(subIt)
		and.AddSubIterator(argIt)
		it = and
	case "is":
		fixed := qs.FixedIterator()
		for _, name := range stringArgs {
			fixed.Add(qs.ValueOf(name))
		}
		and := iterator.NewAnd()
		and.AddSubIterator(fixed)
		and.AddSubIterator(subIt)
		it = and
	case "or":
		arg, _ := obj.Get("_gremlin_values")
		firstArg, _ := arg.Object().Get("0")
		if !isVertexChain(firstArg.Object()) {
			return iterator.NewNull()
		}
		argIt := buildIteratorTree(firstArg.Object(), qs)

		or := iterator.NewOr()
		or.AddSubIterator(subIt)
		or.AddSubIterator(argIt)
		it = or
	case "both":
		// Hardly the most efficient pattern, but the most general.
		// Worth looking into an Optimize() optimization here.
		clone := subIt.Clone()
		it1 := buildInOutIterator(obj, qs, subIt, false)
		it2 := buildInOutIterator(obj, qs, clone, true)

		or := iterator.NewOr()
		or.AddSubIterator(it1)
		or.AddSubIterator(it2)
		it = or
	case "out":
		it = buildInOutIterator(obj, qs, subIt, false)
	case "follow":
		// Follow a morphism
		arg, _ := obj.Get("_gremlin_values")
		firstArg, _ := arg.Object().Get("0")
		if isVertexChain(firstArg.Object()) {
			return iterator.NewNull()
		}
		it = buildIteratorTreeHelper(firstArg.Object(), qs, subIt)
	case "followr":
		// Follow a morphism
		arg, _ := obj.Get("_gremlin_followr")
		if isVertexChain(arg.Object()) {
			return iterator.NewNull()
		}
		it = buildIteratorTreeHelper(arg.Object(), qs, subIt)
	case "in":
<<<<<<< HEAD
		it = buildInOutIterator(obj, ts, subIt, true)
	case "except":
		arg, _ := obj.Get("_gremlin_values")
		firstArg, _ := arg.Object().Get("0")
		if !isVertexChain(firstArg.Object()) {
			return iterator.NewNull()
		}

		allIt := ts.NodesAllIterator()
		toComplementIt := buildIteratorTree(firstArg.Object(), ts)
		notIt := iterator.NewNot(toComplementIt, allIt)

		and := iterator.NewAnd()
		and.AddSubIterator(subIt)
		and.AddSubIterator(notIt)
		it = and
	case "loop":
		arg, _ := obj.Get("_gremlin_values")
		firstArg, _ := arg.Object().Get("0")
		secondArg, _ := arg.Object().Get("1")
		thirdArg, _ := arg.Object().Get("2")

		// Parse the loop iterating sequence
		if isVertexChain(firstArg.Object()) {
			return iterator.NewNull()
		}

		// Create the loop iterator: first, create an entry point iterator.
		loopEntryIt := iterator.NewEntryPoint(subIt)
		// Then create a loop iterator on top of the entry point.
		loopIt := buildIteratorTreeHelper(firstArg.Object(), ts, loopEntryIt)

		// Parse the number of loops to execute.
		// bounded=false means it will loop until no more results are produced.
		noLoops := 0
		bounded := false
		if secondArg.IsNumber() {
			if no, err := secondArg.ToInteger(); err == nil {
				noLoops = int(no)
				bounded = true
			} else {
				return iterator.NewNull()
			}
		} else if secondArg.IsBoolean() {
			if boolVal, err := secondArg.ToBoolean(); err == nil && boolVal {
				bounded = false
			} else {
				return iterator.NewNull()
			}
		} else {
			thirdArg = secondArg
		}

		// If the number of loops is le 0, the loop is unbounded
		if noLoops <= 0 {
			bounded = false
		} else {
			bounded = true
		}

		// Create the filter iterator
		filterEntryIt := iterator.NewEntryPoint(nil)
		var filterIt graph.Iterator
		if thirdArg.IsNull() || thirdArg.IsUndefined() {
			// There is no filter morphism, use the entry point as a filter.
			filterIt = filterEntryIt
		} else if isVertexChain(thirdArg.Object()) {
			return iterator.NewNull()
		} else {
			// There is a filter morphism, create the filter iterator based on the entry point.
			filterIt = buildIteratorTreeHelper(thirdArg.Object(), ts, filterEntryIt)
		}

		it = iterator.NewLoop(ts, subIt, loopIt, filterIt, loopEntryIt, filterEntryIt, noLoops, bounded)
=======
		it = buildInOutIterator(obj, qs, subIt, true)
>>>>>>> b5f11320
	}
	return it
}<|MERGE_RESOLUTION|>--- conflicted
+++ resolved
@@ -297,7 +297,6 @@
 		}
 		it = buildIteratorTreeHelper(arg.Object(), qs, subIt)
 	case "in":
-<<<<<<< HEAD
 		it = buildInOutIterator(obj, ts, subIt, true)
 	case "except":
 		arg, _ := obj.Get("_gremlin_values")
@@ -314,67 +313,6 @@
 		and.AddSubIterator(subIt)
 		and.AddSubIterator(notIt)
 		it = and
-	case "loop":
-		arg, _ := obj.Get("_gremlin_values")
-		firstArg, _ := arg.Object().Get("0")
-		secondArg, _ := arg.Object().Get("1")
-		thirdArg, _ := arg.Object().Get("2")
-
-		// Parse the loop iterating sequence
-		if isVertexChain(firstArg.Object()) {
-			return iterator.NewNull()
-		}
-
-		// Create the loop iterator: first, create an entry point iterator.
-		loopEntryIt := iterator.NewEntryPoint(subIt)
-		// Then create a loop iterator on top of the entry point.
-		loopIt := buildIteratorTreeHelper(firstArg.Object(), ts, loopEntryIt)
-
-		// Parse the number of loops to execute.
-		// bounded=false means it will loop until no more results are produced.
-		noLoops := 0
-		bounded := false
-		if secondArg.IsNumber() {
-			if no, err := secondArg.ToInteger(); err == nil {
-				noLoops = int(no)
-				bounded = true
-			} else {
-				return iterator.NewNull()
-			}
-		} else if secondArg.IsBoolean() {
-			if boolVal, err := secondArg.ToBoolean(); err == nil && boolVal {
-				bounded = false
-			} else {
-				return iterator.NewNull()
-			}
-		} else {
-			thirdArg = secondArg
-		}
-
-		// If the number of loops is le 0, the loop is unbounded
-		if noLoops <= 0 {
-			bounded = false
-		} else {
-			bounded = true
-		}
-
-		// Create the filter iterator
-		filterEntryIt := iterator.NewEntryPoint(nil)
-		var filterIt graph.Iterator
-		if thirdArg.IsNull() || thirdArg.IsUndefined() {
-			// There is no filter morphism, use the entry point as a filter.
-			filterIt = filterEntryIt
-		} else if isVertexChain(thirdArg.Object()) {
-			return iterator.NewNull()
-		} else {
-			// There is a filter morphism, create the filter iterator based on the entry point.
-			filterIt = buildIteratorTreeHelper(thirdArg.Object(), ts, filterEntryIt)
-		}
-
-		it = iterator.NewLoop(ts, subIt, loopIt, filterIt, loopEntryIt, filterEntryIt, noLoops, bounded)
-=======
-		it = buildInOutIterator(obj, qs, subIt, true)
->>>>>>> b5f11320
 	}
 	return it
 }