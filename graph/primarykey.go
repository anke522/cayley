--- conflicted
+++ resolved
@@ -102,8 +102,7 @@
 	return ""
 }
 
-<<<<<<< HEAD
-func (p *PrimaryKey) MarshalJSON() ([]byte, error) {
+func (p PrimaryKey) MarshalJSON() ([]byte, error) {
 	switch p.keyType {
 	case none:
 		return nil, errors.New("Cannot marshal PrimaryKey with KeyType of 'none'")
@@ -114,10 +113,6 @@
 	default:
 		return nil, errors.New("Unknown PrimaryKey type")
 	}
-=======
-func (p PrimaryKey) MarshalJSON() ([]byte, error) {
-	return json.Marshal(p.sequentialID)
->>>>>>> f1579c1e
 }
 
 //To avoid recursion in the implmentation of the UnmarshalJSON interface below
